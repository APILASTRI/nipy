--- conflicted
+++ resolved
@@ -427,130 +427,8 @@
     del(tmp)
     return load(filename, mode='r+')
 
-<<<<<<< HEAD
-class Image(object):
-    """
-    The `Image` class provides the core object type used in nipy. An `Image`
-    represents a volumetric brain image and provides means for manipulating
-    the image data.  Most functions in the image module operate on `Image`
-    objects.
-
-    Notes
-    -----
-    Images should be created through the module functions load and fromarray.
-
-    Examples
-    --------
-
-    >>> from neuroimaging.core.image import image
-    >>> from neuroimaging.testing import anatfile
-    >>> img = image.load(anatfile)
-
-    >>> import numpy as np
-    >>> img = image.fromarray(np.zeros((21, 64, 64), dtype='int16'))
-
-    """
-
-    def __init__(self, data, grid):
-        """Create an `Image` object from a numpy array and a `Grid` object.
-        
-        Images should be created through the module functions load and
-        fromarray.
-
-        Parameters
-        ----------
-        data : A numpy.ndarray
-        grid : A `SamplingGrid` Object
-        
-        See Also
-        --------
-        load : load `Image` from a file
-        save : save `Image` to a file
-        fromarray : create an `Image` from a numpy array
-
-        """
-
-        if data is None or grid is None:
-            raise ValueError, 'expecting an array and SamplingGrid instance'
-
-        self._data = data
-        self._grid = grid
-
-    def _getaffine(self):
-        if hasattr(self.grid, "affine"):
-            return self.grid.affine
-        raise AttributeError
-    affine = property(_getaffine, \
-                          doc="Affine transform of the image, if it has one.")
-
-    def _getshape(self):
-        if hasattr(self._data, "shape"):
-            return self._data.shape
-        else:
-            return self._data[:].shape
-    shape = property(_getshape, doc="Shape of the image data.")
-
-    def _getndim(self):
-        if hasattr(self._data, "ndim"):
-            return self._data.ndim
-        else:
-            return self._data[:].ndim
-    ndim = property(_getndim, doc="Number of dimensions in the image data.")
-
-    def _getgrid(self):
-        return self._grid
-    grid = property(fget=_getgrid, doc="SamplingGrid:"+SamplingGrid.__doc__)
-
-    def __getitem__(self, index):
-        """Get a slice of image data.  Just like slicing a numpy array.
-
-        Examples
-        --------
-        >>> from neuroimaging.core.image import image
-        >>> from neuroimaging.testing import anatfile
-        >>> img = image.load(anatfile)
-        >>> zdim, ydim, xdim = img.shape
-        >>> central_axial_slice = img[zdim/2, :, :]
-
-        """
-
-        for i in index: 		
-            if type(i) not in [type(1), type(slice(0,4,1))]:
-                raise ValueError, "when slicing images, index must be list of integers or slices"
-
-        if type(index) not in [type(()), type([])]:
-            index = (index,)
-        else:
-            index = tuple(index)
-        
-        data = self._data[index]
-        grid = self.grid[index]
-        return Image(data, grid)
-    
-    def __setitem__(self, slice_, data):
-        """Set values of ``slice_`` to ``data``.
-        """
-        self._data[slice_] = data
-
-    def __array__(self):
-        """Return data in ndarray.  Called through numpy.array.
-        
-        Examples
-        --------
-        >>> import numpy as np
-        >>> from neuroimaging.core.image import image
-        >>> img = image.fromarray(np.zeros((21, 64, 64), dtype='int16'))
-        >>> imgarr = np.array(img)
-
-        """
-
-        return self._data[:]
-
-def merge_images(filename, images, cls=Image, clobber=False):
-=======
 def merge_images(filename, images, cls=Image, clobber=False,
                  axis='time'):
->>>>>>> ab8f052d
     """
     Create a new file based image by combining a series of images together.
 
