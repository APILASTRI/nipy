
import csv
from StringIO import StringIO

import scipy.stats
import numpy as np

from nipy.modalities.fmri import formula as F
<<<<<<< HEAD
from nipy.testing import *
=======
from nipy.fixes.scipy.stats.models.utils import rank
from nipy.fixes.scipy.stats.models.regression import OLSModel
reload(F)
import nipy.testing as niptest
>>>>>>> 04ff5ab9

data = """0.0      1      1      1
    2.0      1      1      2
    1.0      1      1      3
    3.0      1      1      4
    0.0      1      1      5
    2.0      1      1      6
    0.0      1      1      7
    5.0      1      1      8
    6.0      1      1      9
    8.0      1      1     10
    2.0      1      2      1
    4.0      1      2      2
    7.0      1      2      3
   12.0      1      2      4
   15.0      1      2      5
    4.0      1      2      6
    3.0      1      2      7
    1.0      1      2      8
    5.0      1      2      9
   20.0      1      2     10
   15.0      1      3      1
   10.0      1      3      2
    8.0      1      3      3
    5.0      1      3      4
   25.0      1      3      5
   16.0      1      3      6
    7.0      1      3      7
   30.0      1      3      8
    3.0      1      3      9
   27.0      1      3     10
    0.0      2      1      1
    1.0      2      1      2
    1.0      2      1      3
    0.0      2      1      4
    4.0      2      1      5
    2.0      2      1      6
    7.0      2      1      7
    4.0      2      1      8
    0.0      2      1      9
    3.0      2      1     10
    5.0      2      2      1
    3.0      2      2      2
    2.0      2      2      3
    0.0      2      2      4
    1.0      2      2      5
    1.0      2      2      6
    3.0      2      2      7
    6.0      2      2      8
    7.0      2      2      9
    9.0      2      2     10
   10.0      2      3      1
    8.0      2      3      2
   12.0      2      3      3
    3.0      2      3      4
    7.0      2      3      5
   15.0      2      3      6
    4.0      2      3      7
    9.0      2      3      8
    6.0      2      3      9
    1.0      2      3     10"""

# Load some data in -- the above data
# is an example from 
# "Applied Linear Statistical Models" that can be found
# The number of Days in a hospital stay are recorded
# based on the Duration of dialysis treatment
# and the Weight of the patient. These
# two variables are described categorically
# as Duration (1 or 2), Weight (1, 2 or 3)
#
# You can find another copy of the data at
#
# http://www-stat.stanford.edu/~jtaylo/courses/stats191/data/kidney.table

D = []
for row in StringIO(data):
    D.append(map(float, row.split()))
D = F.make_recarray(D, ['Days', 'Duration', 'Weight', 'ID'])

# Create the categorical regressors, known as Factors

f1 = F.Factor('Duration', [1,2])
f2 = F.Factor('Weight', [1,2,3])

twoway = f1 * f2

# The columns of X are 0-1 indicator columns,
# return_float = False yields a recarray 
# with interpretable names

<<<<<<< HEAD
X = twoway.design(D, return_float=False)
assert_equal(set(X.dtype.names), set(('Duration_1*Weight_1', 'Duration_1*Weight_2', 'Duration_1*Weight_3', 'Duration_2*Weight_1', 'Duration_2*Weight_2', 'Duration_2*Weight_3')))
=======
def test_names():
    # Check that the design column names are what we expect
    X = twoway.design(D, return_float=False)
    niptest.assert_equal(set(X.dtype.names), set(('Duration_1*Weight_1', 'Duration_1*Weight_2', 'Duration_1*Weight_3', 'Duration_2*Weight_1', 'Duration_2*Weight_2', 'Duration_2*Weight_3')))
>>>>>>> 04ff5ab9

# If we ask for contrasts, the resulting matrix is
# of dtype np.float

contrasts = {'Duration': f1.main_effect,
             'Weight': f2.main_effect,
             'Interaction': f1.main_effect * f2.main_effect,
             'Duration1': f1.get_term(1)}
X, cons = twoway.design(D, contrasts=contrasts)
Y = D['Days']


# Fit the model

beta = np.dot(np.linalg.pinv(X), Y)
XTXinv = np.linalg.pinv(np.dot(X.T, X))
resid = Y - np.dot(X, beta)
df_resid = (X.shape[0] - rank(X)) # residual degrees of freedom
sigmasq = (resid**2).sum() / df_resid

SS = {}
MS = {}
F = {}
df = {}
p = {}
for n, c in cons.items():
    cbeta = np.dot(c, beta)
    cov_cbeta = np.dot(c, np.dot(XTXinv, c.T))
    if c.ndim > 1:
        df[n] = c.shape[0]
        SS[n] = np.dot(cbeta, np.dot(np.linalg.pinv(cov_cbeta), cbeta))
        MS[n] = SS[n] / df[n]
        F[n] = MS[n] / sigmasq
    else:
        df[n] = 1
        SS[n] = (cbeta**2).sum() / cov_cbeta
        MS[n] = SS[n] / df[n]
        F[n] = MS[n] / sigmasq
    p[n] = scipy.stats.f.sf(F[n], df[n], df_resid)

routput = \
"""
Output of R:
-----------


> anova(lm(Days~Duration*Weight, X))
Analysis of Variance Table

Response: Days
                Df  Sum Sq Mean Sq F value    Pr(>F)    
Duration         1  209.07  209.07  7.2147  0.009587 ** 
Weight           2  760.43  380.22 13.1210 2.269e-05 ***
Duration:Weight  2  109.03   54.52  1.8813  0.162240    
Residuals       54 1564.80   28.98                      
---
"""


<<<<<<< HEAD
    for i, j in pairs:
        assert_almost_equal(F[j], r['F value'][i])
        assert_almost_equal(p[j], r['Pr(>F)'][i])
        assert_almost_equal(MS[j], r['Mean Sq'][i])
        assert_almost_equal(df[j], r['Df'][i])
        assert_almost_equal(SS[j], r['Sum Sq'][i])
except ImportError:
    pass
=======
def test_Ragreement():
    # This code would fit the two-way ANOVA model in R

    """
    X = read.table('http://www-stat.stanford.edu/~jtaylo/courses/stats191/data/kidney.table', header=T)
    names(X)
    X$Duration = factor(X$Duration)
    X$Weight = factor(X$Weight)
    lm(Days~Duration*Weight, X)
    A = anova(lm(Days~Duration*Weight, X))
    """

    # rA = rpy.r('A')
    rA = {'Df': [1, 2, 2, 54],
     'F value': [7.2147239263803673, 13.120973926380339, 1.8813266871165633, np.nan],
     'Mean Sq': [209.06666666666663,
                 380.21666666666584,
                 54.51666666666663,
                 28.977777777777778],
     'Pr(>F)': [0.0095871255601553771,
                2.2687781292164585e-05,
                0.16224035152442268,
                np.nan],
     'Sum Sq': [209.06666666666663,
                760.43333333333169,
                109.03333333333326,
                1564.8]}

    # rn = rpy.r('rownames(A)')
    rn= ['Duration', 'Weight', 'Duration:Weight', 'Residuals']

    pairs = [(rn.index('Duration'), 'Duration'),
             (rn.index('Weight'), 'Weight'),
             (rn.index('Duration:Weight'), 'Interaction')]
>>>>>>> 04ff5ab9

    for i, j in pairs:
        niptest.assert_almost_equal(F[j], rA['F value'][i])
        niptest.assert_almost_equal(p[j], rA['Pr(>F)'][i])
        niptest.assert_almost_equal(MS[j], rA['Mean Sq'][i])
        niptest.assert_almost_equal(df[j], rA['Df'][i])
        niptest.assert_almost_equal(SS[j], rA['Sum Sq'][i])


def test_scipy_stats():
    # Using scipy.stats.models

    X, cons = twoway.design(D, contrasts=contrasts)
    Y = D['Days']
    m = OLSModel(X)
    f = m.fit(Y)

    F_m = {}
    df_m = {}
    p_m = {}

    for n, c in cons.items():
        r = f.Fcontrast(c)
        F_m[n] = r.F
        df_m[n] = r.df_num
        p_m[n] = scipy.stats.f.sf(F_m[n], df_m[n], r.df_denom)
        niptest.assert_almost_equal(F[n], F_m[n])
        niptest.assert_almost_equal(df[n], df_m[n])
        niptest.assert_almost_equal(p[n], p_m[n])<|MERGE_RESOLUTION|>--- conflicted
+++ resolved
@@ -6,14 +6,10 @@
 import numpy as np
 
 from nipy.modalities.fmri import formula as F
-<<<<<<< HEAD
-from nipy.testing import *
-=======
 from nipy.fixes.scipy.stats.models.utils import rank
 from nipy.fixes.scipy.stats.models.regression import OLSModel
 reload(F)
-import nipy.testing as niptest
->>>>>>> 04ff5ab9
+from nipy.testing import *
 
 data = """0.0      1      1      1
     2.0      1      1      2
@@ -105,15 +101,10 @@
 # return_float = False yields a recarray 
 # with interpretable names
 
-<<<<<<< HEAD
-X = twoway.design(D, return_float=False)
-assert_equal(set(X.dtype.names), set(('Duration_1*Weight_1', 'Duration_1*Weight_2', 'Duration_1*Weight_3', 'Duration_2*Weight_1', 'Duration_2*Weight_2', 'Duration_2*Weight_3')))
-=======
 def test_names():
     # Check that the design column names are what we expect
     X = twoway.design(D, return_float=False)
-    niptest.assert_equal(set(X.dtype.names), set(('Duration_1*Weight_1', 'Duration_1*Weight_2', 'Duration_1*Weight_3', 'Duration_2*Weight_1', 'Duration_2*Weight_2', 'Duration_2*Weight_3')))
->>>>>>> 04ff5ab9
+    assert_equal(set(X.dtype.names), set(('Duration_1*Weight_1', 'Duration_1*Weight_2', 'Duration_1*Weight_3', 'Duration_2*Weight_1', 'Duration_2*Weight_2', 'Duration_2*Weight_3')))
 
 # If we ask for contrasts, the resulting matrix is
 # of dtype np.float
@@ -173,27 +164,17 @@
 """
 
 
-<<<<<<< HEAD
-    for i, j in pairs:
-        assert_almost_equal(F[j], r['F value'][i])
-        assert_almost_equal(p[j], r['Pr(>F)'][i])
-        assert_almost_equal(MS[j], r['Mean Sq'][i])
-        assert_almost_equal(df[j], r['Df'][i])
-        assert_almost_equal(SS[j], r['Sum Sq'][i])
-except ImportError:
-    pass
-=======
 def test_Ragreement():
     # This code would fit the two-way ANOVA model in R
 
-    """
-    X = read.table('http://www-stat.stanford.edu/~jtaylo/courses/stats191/data/kidney.table', header=T)
-    names(X)
-    X$Duration = factor(X$Duration)
-    X$Weight = factor(X$Weight)
-    lm(Days~Duration*Weight, X)
-    A = anova(lm(Days~Duration*Weight, X))
-    """
+
+    # X = read.table('http://www-stat.stanford.edu/~jtaylo/courses/stats191/data/kidney.table', header=T)
+    # names(X)
+    # X$Duration = factor(X$Duration)
+    # X$Weight = factor(X$Weight)
+    # lm(Days~Duration*Weight, X)
+    # A = anova(lm(Days~Duration*Weight, X))
+
 
     # rA = rpy.r('A')
     rA = {'Df': [1, 2, 2, 54],
@@ -217,14 +198,13 @@
     pairs = [(rn.index('Duration'), 'Duration'),
              (rn.index('Weight'), 'Weight'),
              (rn.index('Duration:Weight'), 'Interaction')]
->>>>>>> 04ff5ab9
 
     for i, j in pairs:
-        niptest.assert_almost_equal(F[j], rA['F value'][i])
-        niptest.assert_almost_equal(p[j], rA['Pr(>F)'][i])
-        niptest.assert_almost_equal(MS[j], rA['Mean Sq'][i])
-        niptest.assert_almost_equal(df[j], rA['Df'][i])
-        niptest.assert_almost_equal(SS[j], rA['Sum Sq'][i])
+        assert_almost_equal(F[j], rA['F value'][i])
+        assert_almost_equal(p[j], rA['Pr(>F)'][i])
+        assert_almost_equal(MS[j], rA['Mean Sq'][i])
+        assert_almost_equal(df[j], rA['Df'][i])
+        assert_almost_equal(SS[j], rA['Sum Sq'][i])
 
 
 def test_scipy_stats():
@@ -244,6 +224,6 @@
         F_m[n] = r.F
         df_m[n] = r.df_num
         p_m[n] = scipy.stats.f.sf(F_m[n], df_m[n], r.df_denom)
-        niptest.assert_almost_equal(F[n], F_m[n])
-        niptest.assert_almost_equal(df[n], df_m[n])
-        niptest.assert_almost_equal(p[n], p_m[n])+        assert_almost_equal(F[n], F_m[n])
+        assert_almost_equal(df[n], df_m[n])
+        assert_almost_equal(p[n], p_m[n])