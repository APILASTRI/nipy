# emacs: -*- mode: python; py-indent-offset: 4; indent-tabs-mode: nil -*-
# vi: set ft=python sts=4 ts=4 sw=4 et:
"""
Small utility that generates an html page to describe
the activations found in an activation SPM, similar to SPM arrays 

Author: Lise Favre, Alexis Roche, Bertrand Thirion, 2008--2010
"""

from nipy.io.imageformats import load

def display_results_html(zmap_file_path, mask_file_path,
                         output_html_path, threshold=0.001,
                         method='fpr', cluster_th=0, null_zmax='bonferroni',
                         null_smax=None, null_s=None, nmaxima=4):
    """
    Parameters
    ----------
    zmap_file_path, string,
                    path of the input activation (z-transformed) image
    mask_file_path, string,
                    path of the a corresponding mask image
    output_html_path, string,
                      path where the output html should be written
    threshold, float, optional
               (p-variate) frequentist threshold of the activation image
    method, string, optional
            to be chosen as height_control in 
            nipy.neurospin.statistical_mapping
    cluster_th, scalar, optional,
             cluster size threshold
    null_zmax: optional,
               parameter for cluster level statistics (?)
    null_s: optional,
             parameter for cluster level statistics (?)
    nmaxima: optional,
             number of local maxima reported per supra-threshold cluster    
    """
    import nipy.neurospin.statistical_mapping as sm

    # Read data: z-map and mask     
    zmap = load(zmap_file_path)
    mask = load(mask_file_path)
   
    # Compute cluster statistics
    #if null_smax != None:
    nulls={'zmax' : null_zmax, 'smax' : null_smax, 's' : null_s}
    clusters, info = sm.cluster_stats(zmap, mask, height_th=threshold,
                                      height_control=method.lower(),
                                      cluster_th=cluster_th, nulls=nulls)

<<<<<<< HEAD
    if clusters is None:
        clusters=[]
        
=======
    #if clusters == None or info == None:
    #    print "No results were written for %s" % zmap_file_path
    #    return
    if clusters == None:
        clusters = []
    
>>>>>>> 5a7b2a15
    # Make HTML page 
    output = open(output_html_path, mode = "w")
    output.write("<html><head><title> Result Sheet for %s \
    </title></head><body><center>\n" % zmap_file_path)
    output.write("<h2> Results for %s</h2>\n" % zmap_file_path)
    output.write("<table border = 1>\n")
    output.write("<tr><th colspan=4> Voxel significance </th>\
    <th colspan=3> Coordinates in MNI referential</th>\
    <th>Cluster Size</th></tr>\n")
    output.write("<tr><th>p FWE corr<br>(Bonferroni)</th>\
    <th>p FDR corr</th><th>Z</th><th>p uncorr</th>")
    output.write("<th> x (mm) </th><th> y (mm) </th><th> z (mm) </th>\
    <th>(voxels)</th></tr>\n")

    for cluster in clusters:
        maxima = cluster['maxima']
        size=cluster['size']
        for j in range(min(len(maxima), nmaxima)):
            temp = ["%f" % cluster['fwer_pvalue'][j]]
            temp.append("%f" % cluster['fdr_pvalue'][j])
            temp.append("%f" % cluster['zscore'][j])
            temp.append("%f" % cluster['pvalue'][j])
            for it in range(3):
                temp.append("%f" % maxima[j][it])
            if j == 0:
                # Main local maximum
                temp.append('%i'%size)
                output.write('<tr><th align="center">' + '</th>\
                <th align="center">'.join(temp) + '</th></tr>')
            else:
                # Secondary local maxima 
                output.write('<tr><td align="center">' + '</td>\
                <td align="center">'.join(temp) + '</td><td></td></tr>\n')

    #if clusters == None or info == None:
    #    print "No results were written for %s" % zmap_file_path
    #    return
                 
    nclust = len(clusters)
    nvox = sum([clusters[k]['size'] for k in range(nclust)])
    
    output.write("</table>\n")
    output.write("Number of voxels : %i<br>\n" % nvox)
    output.write("Number of clusters : %i<br>\n" % nclust)
    if info is not None:
        output.write("Threshold Z = %f (%s control at %f)<br>\n" \
                     % (info['threshold_z'], method, threshold))
<<<<<<< HEAD
=======
        
>>>>>>> 5a7b2a15
    output.write("Cluster size threshold = %i voxels"%cluster_th)
    output.write("</center></body></html>\n")
    output.close()

<|MERGE_RESOLUTION|>--- conflicted
+++ resolved
@@ -49,18 +49,9 @@
                                       height_control=method.lower(),
                                       cluster_th=cluster_th, nulls=nulls)
 
-<<<<<<< HEAD
-    if clusters is None:
-        clusters=[]
-        
-=======
-    #if clusters == None or info == None:
-    #    print "No results were written for %s" % zmap_file_path
-    #    return
     if clusters == None:
         clusters = []
     
->>>>>>> 5a7b2a15
     # Make HTML page 
     output = open(output_html_path, mode = "w")
     output.write("<html><head><title> Result Sheet for %s \
@@ -108,10 +99,7 @@
     if info is not None:
         output.write("Threshold Z = %f (%s control at %f)<br>\n" \
                      % (info['threshold_z'], method, threshold))
-<<<<<<< HEAD
-=======
-        
->>>>>>> 5a7b2a15
+
     output.write("Cluster size threshold = %i voxels"%cluster_th)
     output.write("</center></body></html>\n")
     output.close()
